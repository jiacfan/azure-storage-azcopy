--- conflicted
+++ resolved
@@ -63,11 +63,7 @@
 		jobStarted = HandleDownloadFromBlobStorageToLocal(&commandLineInput, &jobPartOrder)
 	}
 	if !jobStarted {
-<<<<<<< HEAD
 		fmt.Print("Job with id", jobId, "was not abe to start. Please try again")
-=======
-		fmt.Println("Job with id", jobId, "was not able to start. Please try again.")
->>>>>>> 90413327
 		return
 	}
 
@@ -341,11 +337,7 @@
 
 func sendJobPartOrderToSTE(jobOrder *common.CopyJobPartOrderRequest) (bool, string) {
 
-<<<<<<< HEAD
-	for index := 0; index < 3; index++ {
-=======
 	for tryCount := 0; tryCount < 3; tryCount++ {
->>>>>>> 90413327
 		resp, err := common.Rpc("copy", jobOrder)
 		if err == nil {
 			return parseCopyJobPartResponse(resp)
